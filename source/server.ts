--- conflicted
+++ resolved
@@ -25,23 +25,19 @@
 }
 
 export function createServer(options = {} as ServerOptions): Server {
-  const { basePath = '', middlewares, proxies, throttlings } = options;
-
-<<<<<<< HEAD
-  const routeManager = new RouteManager();
+  const {
+    basePath = '',
+    middlewares,
+    overrides,
+    proxies,
+    throttlings,
+  } = options;
+
+  const routeManager = new RouteManager(overrides);
   const overrideManager = new OverrideManager(routeManager);
   const proxyManager = new ProxyManager(proxies, routeManager, basePath);
   const throttlingManager = new ThrottlingManager(throttlings);
   const uiManager = new UIManager(
-=======
-  const routeManager = createRouteManager({
-    globalOverrides: options.overrides,
-  });
-  const overrideManager = createOverrideManager({ routeManager });
-  const proxyManager = createProxyManager(proxies, { basePath, routeManager });
-  const throttlingManager = createThrottlingManager(throttlings);
-  const uiManager = createUIManager(
->>>>>>> d299c831
     proxyManager,
     throttlingManager,
     overrideManager

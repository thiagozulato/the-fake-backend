import { Method, Route, Server, ServerOptions } from './interfaces';
import cors from 'cors';
import { createInputManager } from './input';
import createPaginatedResponse from './response/paginated';
import { createProxyManager } from './proxy';
import createSearchableResponse from './response/searchable';
import { createThrottlingManager } from './throttling';
import { createUIManager } from './ui';
import express from 'express';
import { readFixtureSync } from './files';
import { overridesListener } from './overridesListener';

const isSuccessfulStatusCode = (code: number) => code >= 200 && code <= 299

export function createServer(options: ServerOptions): Server {
  const { middlewares, proxies, throttlings } = options || {};

  const proxyManager = createProxyManager(proxies);
  const throttlingManager = createThrottlingManager(throttlings);
  const uiManager = createUIManager(proxyManager, throttlingManager);

  const expressServer = express();
  const allRoutes: Array<Route> = [];

  expressServer.use(middlewares || cors());
  expressServer.use(
    (req: express.Request, res: express.Response, next: Function) =>
      uiManager.drawRequest(req, res, next)
  );

  /**
   * Merge method with current override selected.
   * @param method The method object.
   */
  function parseMethod(method: Method) {
    if (method.overrides) {
      const overrideSelected = method.overrides.find(
        ({ selected }) => selected
      );

      if (overrideSelected) {
        return {
          ...method,
          ...overrideSelected,
        };
      }
    }

    return method;
  }

  /**
   * Get the method content.
   *
   * @param {Method} method The method object.
   * @param {express.Request} req The request object.
   * @param {express.Response} res The response object.
   */
  function getContent(method: Method, req: express.Request, res: express.Response) {
    const { data, file, paginated, search } = method;
    const { path } = req;

<<<<<<< HEAD
    const proxy = proxyManager.getCurrent();

    if (proxy) {
      return proxy.proxy(req, res);
    }

    const resolvedData = typeof data === "function" ? data(req) : data;
    let content = resolvedData || readFixtureSync(file || path);
=======
    let content = data || readFixtureSync(file || path);
>>>>>>> 78083cdc

    if (search) {
      content = createSearchableResponse(req, res, content, method);
    }

    if (paginated) {
      content = createPaginatedResponse(req, res, content, options);
    }

    return content;
  }

  /**
   * Response the url with the content.
   *
   * @param {Method} method The method object.
   * @param {express.Request} req The request object.
   * @param {express.Response} res The response object.
   */
  function sendContent(res: express.Response, code: number, content: any) {
    setTimeout(() => res.status(code).send(content), throttlingManager.getCurrentDelay());
  }

  /**
   * Create the method response object.
   *
   * @param {Method} method The method object.
   * @param {express.Request} req The request object.
   * @param {express.Response} res The response object.
   */
  function createMethodResponse(method: Method, req: express.Request, res: express.Response): void {
    const parsedMethod = parseMethod(method);
    const { code = 200 } = parsedMethod;
    const proxy = proxyManager.getCurrent();

    if (proxy) {
      return proxy.proxy(req, res);
    }

    if (isSuccessfulStatusCode(code)) {
      const content = getContent(parsedMethod, req, res)

      sendContent(res, code, content);
    } else {
      sendContent(res, code, null);
    }
  }

  /**
   * Create a new route's method.
   *
   * @param {Route} route The route object.
   * @param {Method} method The method object.
   */
  function createMethod(route: Route, method: Method): void {
    const { path } = route;
    const { type } = method;

    const response = createMethodResponse.bind(null, method);

    expressServer[type](path, response);
  }

  /**
   * Create a new route.
   *
   * @param {Route} route The route object.
   */
  function createRoute(route: Route): void {
    const { methods } = route;

    const createRouteMethod = createMethod.bind(null, route);

    methods.map(createRouteMethod);
  }

  /**
   * Setter for `allRoutes`.
   * @param routes Routes to set.
   */
  function setAllRoutes(routes: Array<Route>) {
    while (allRoutes.length > 0) {
      allRoutes.pop();
    }

    routes.forEach((route) => {
      allRoutes.push(route);
    });
  }

  /**
   * Sets the current override methods selected.
   * @param routePath The route path that will be updated.
   * @param routeMethodType The route method type that will be updated.
   * @param overrideNameSelected The override name selected.
   */
  function selectMethodOverride(
    routePath: string,
    routeMethodType: string,
    overrideNameSelected?: string
  ) {
    const route = allRoutes.find(({ path }) => path === routePath);
    const routeMethod = route?.methods.find(
      ({ type }) => type === routeMethodType
    );

    routeMethod?.overrides?.forEach((override) => {
      override.selected = override.name === overrideNameSelected;
    });

    uiManager.writeEndpointChanged(
      routePath,
      routeMethodType,
      overrideNameSelected
    );
  }

  return {
    /**
     * Register the server routes.
     *
     * @param {Array<Route>} routes The server routes.
     */
    routes(routes: Array<Route>): void {
      setAllRoutes(routes);
      routes.map(createRoute);
    },

    /**
     * Start listening on port.
     *
     * @param {number} port The server port.
     */
    listen(port: number = 8080): void {
      const inputManager = createInputManager();

      inputManager.init(true);

      uiManager.drawDashboard();

      function onThrottling() {
        throttlingManager.toggleCurrent();
        uiManager.drawDashboard();
      }

      function onConnection() {
        proxyManager.toggleCurrent();
        uiManager.drawDashboard();
      }

      inputManager.addListener('c', onConnection);
      inputManager.addListener('t', onThrottling);
      inputManager.addListener(
        'o',
        overridesListener({
          getAllRoutes: () => allRoutes,
          selectMethodOverride,
        })
      );

      expressServer.listen(port);
    },
  };
}<|MERGE_RESOLUTION|>--- conflicted
+++ resolved
@@ -1,4 +1,5 @@
 import { Method, Route, Server, ServerOptions } from './interfaces';
+
 import cors from 'cors';
 import { createInputManager } from './input';
 import createPaginatedResponse from './response/paginated';
@@ -7,10 +8,10 @@
 import { createThrottlingManager } from './throttling';
 import { createUIManager } from './ui';
 import express from 'express';
+import { overridesListener } from './overridesListener';
 import { readFixtureSync } from './files';
-import { overridesListener } from './overridesListener';
-
-const isSuccessfulStatusCode = (code: number) => code >= 200 && code <= 299
+
+const isSuccessfulStatusCode = (code: number) => code >= 200 && code <= 299;
 
 export function createServer(options: ServerOptions): Server {
   const { middlewares, proxies, throttlings } = options || {};
@@ -56,22 +57,16 @@
    * @param {express.Request} req The request object.
    * @param {express.Response} res The response object.
    */
-  function getContent(method: Method, req: express.Request, res: express.Response) {
+  function getContent(
+    method: Method,
+    req: express.Request,
+    res: express.Response
+  ) {
     const { data, file, paginated, search } = method;
     const { path } = req;
 
-<<<<<<< HEAD
-    const proxy = proxyManager.getCurrent();
-
-    if (proxy) {
-      return proxy.proxy(req, res);
-    }
-
-    const resolvedData = typeof data === "function" ? data(req) : data;
+    const resolvedData = typeof data === 'function' ? data(req) : data;
     let content = resolvedData || readFixtureSync(file || path);
-=======
-    let content = data || readFixtureSync(file || path);
->>>>>>> 78083cdc
 
     if (search) {
       content = createSearchableResponse(req, res, content, method);
@@ -92,7 +87,10 @@
    * @param {express.Response} res The response object.
    */
   function sendContent(res: express.Response, code: number, content: any) {
-    setTimeout(() => res.status(code).send(content), throttlingManager.getCurrentDelay());
+    setTimeout(
+      () => res.status(code).send(content),
+      throttlingManager.getCurrentDelay()
+    );
   }
 
   /**
@@ -102,7 +100,11 @@
    * @param {express.Request} req The request object.
    * @param {express.Response} res The response object.
    */
-  function createMethodResponse(method: Method, req: express.Request, res: express.Response): void {
+  function createMethodResponse(
+    method: Method,
+    req: express.Request,
+    res: express.Response
+  ): void {
     const parsedMethod = parseMethod(method);
     const { code = 200 } = parsedMethod;
     const proxy = proxyManager.getCurrent();
@@ -112,7 +114,7 @@
     }
 
     if (isSuccessfulStatusCode(code)) {
-      const content = getContent(parsedMethod, req, res)
+      const content = getContent(parsedMethod, req, res);
 
       sendContent(res, code, content);
     } else {

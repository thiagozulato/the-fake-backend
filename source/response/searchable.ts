import { Method, Search, Response, Request } from '../interfaces';

function filterProperty(
  query: any,
  item: any,
  parameter: string,
  property: string
) {
  return (
    item[property] &&
    item[property].toLowerCase().includes(query[parameter].toLowerCase())
  );
}

function filterContent(search: Search, query: any, item: any) {
  const filterPropertyBinded = filterProperty.bind(
    null,
    query,
    item,
    search.parameter
  );
  return search.properties.filter(filterPropertyBinded).length;
}

/**
 * Filters the content using the search properties and returns a filtered content.
 *
 * @param req The request object
 * @param res The response object
 * @param content The content
 * @param method The route method
 */
export default function createSearchableResponse(
  req: Request,
  res: Response,
  content: any[],
  method: Method
) {
  const { search, search: { parameter = 'search' } = {} } = method;
  const { query } = req;

<<<<<<< HEAD
  // @ts-ignore
  const bindedFilterContent = filterContent.bind(null, search, query);
=======
  const hasParameterOnQuery = query[parameter];
>>>>>>> 57c90a63

  if (search && hasParameterOnQuery) {
    const bindedFilterContent = filterContent.bind(null, search, query);
    return content.filter(bindedFilterContent);
  }

  return content;
}<|MERGE_RESOLUTION|>--- conflicted
+++ resolved
@@ -39,12 +39,7 @@
   const { search, search: { parameter = 'search' } = {} } = method;
   const { query } = req;
 
-<<<<<<< HEAD
-  // @ts-ignore
-  const bindedFilterContent = filterContent.bind(null, search, query);
-=======
   const hasParameterOnQuery = query[parameter];
->>>>>>> 57c90a63
 
   if (search && hasParameterOnQuery) {
     const bindedFilterContent = filterContent.bind(null, search, query);

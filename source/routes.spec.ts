import { RouteManager, RouteProperties, Method } from './interfaces';

import {
  createRouteManager,
  findRouteMethodByType,
  findRouteByUrl,
} from './routes';
import { MethodType } from './enums';

describe('source/routes.ts', () => {
  describe('findRouteByUrl', () => {
    const routes: RouteProperties[] = [
      { path: '/users', methods: [{ type: MethodType.GET }] },
      { path: '/dogs', methods: [{ type: MethodType.GET }] },
    ];

    it('throws an error if path is not present', () => {
      expect(() => findRouteByUrl(routes, '/cats')).toThrowError();
    });

    it('returns found routes with the given path', () => {
      expect(findRouteByUrl(routes, '/dogs')).toEqual({
        path: '/dogs',
        methods: [{ type: MethodType.GET }],
      });
    });
  });

  describe('findRouteMethodByType', () => {
    const methods: Method[] = [
      { type: MethodType.GET, code: 201 },
      { type: MethodType.POST },
    ];

    it('throws an error if type is not present', () => {
      expect(() =>
        findRouteMethodByType(methods, MethodType.PATCH)
      ).toThrowError();
    });

    it('returns found methods with the given type', () => {
      expect(findRouteMethodByType(methods, MethodType.GET)).toEqual({
        type: MethodType.GET,
        code: 201,
      });
    });
  });

  describe('RouteManager', () => {
    let routeManager: RouteManager;

<<<<<<< HEAD
    describe('when has not global overrides', () => {
      const routes: Route[] = [
        { path: '/users', methods: [{ type: MethodType.GET }] },
        { path: '/dogs', methods: [{ type: MethodType.GET }] },
      ];

      beforeEach(() => {
        routeManager = createRouteManager({});
      });
=======
    const routes: RouteProperties[] = [
      { path: '/users', methods: [{ type: MethodType.GET }] },
      { path: '/dogs', methods: [{ type: MethodType.GET }] },
    ];

    beforeEach(() => {
      routeManager = createRouteManager();
    });
>>>>>>> 5dfacece

      describe('createRouteManager', () => {
        it('returns an instance of RouteManager', () => {
          expect(routeManager).toMatchObject<RouteManager>(routeManager);
        });
      });

      describe('getAll', () => {
        it('returns empty list as initial current routes', () => {
          expect(routeManager.getAll()).toEqual([]);
        });

        describe('when setting routes', () => {
          beforeEach(() => {
            routeManager.setAll(routes);
          });

          it('return the current routes with an additional proxy property', () => {
            expect(routeManager.getAll()).toEqual([
              {
                path: '/users',
                methods: [{ type: MethodType.GET }],
              },
              {
                path: '/dogs',
                methods: [{ type: MethodType.GET }],
              },
            ]);
          });
        });
      });

      describe('setAll', () => {
        it('clears the current routes and set new ones', () => {
          routeManager.setAll(routes);
          routeManager.setAll([
            {
              path: '/cats',
              methods: [{ type: MethodType.GET }],
            },
          ]);

          expect(routeManager.getAll()).toHaveLength(1);
        });

        it('clears the current routes if an empty array is given', () => {
          routeManager.setAll(routes);
          routeManager.setAll([]);

          expect(routeManager.getAll()).toHaveLength(0);
        });
      });
    });

    describe('when has global overrides', () => {
      const routes: Route[] = [
        { path: '/users', methods: [{ type: MethodType.GET }] },
        {
          path: '/dogs',
          methods: [
            {
              type: MethodType.GET,
              overrides: [{ name: 'Error 404', code: 404 }],
            },
          ],
        },
      ];

      beforeEach(() => {
        routeManager = createRouteManager({
          globalOverrides: [
            {
              name: 'Error 500',
              code: 500,
            },
          ],
        });
      });

      describe('createRouteManager', () => {
        it('returns an instance of RouteManager', () => {
          expect(routeManager).toMatchObject<RouteManager>(routeManager);
        });
      });

      describe('getAll', () => {
        it('returns empty list as initial current routes', () => {
          expect(routeManager.getAll()).toEqual([]);
        });

        describe('when setting routes', () => {
          beforeEach(() => {
            routeManager.setAll(routes);
          });

          it('return the current routes with an additional proxy property and overrides', () => {
            expect(routeManager.getAll()).toEqual([
              {
                path: '/users',
                methods: [
                  {
                    type: MethodType.GET,
                    overrides: [
                      {
                        name: 'Error 500 (Global)',
                        code: 500,
                      },
                    ],
                  },
                ],
              },
              {
                path: '/dogs',
                methods: [
                  {
                    type: MethodType.GET,
                    overrides: [
                      {
                        name: 'Error 404',
                        code: 404,
                      },
                      {
                        name: 'Error 500 (Global)',
                        code: 500,
                      },
                    ],
                  },
                ],
              },
            ]);
          });
        });
      });

      describe('setAll', () => {
        it('clears the current routes and set new ones', () => {
          routeManager.setAll(routes);
          routeManager.setAll([
            {
              path: '/cats',
              methods: [{ type: MethodType.GET }],
            },
          ]);

          expect(routeManager.getAll()).toHaveLength(1);
        });

        it('clears the current routes if an empty array is given', () => {
          routeManager.setAll(routes);
          routeManager.setAll([]);

          expect(routeManager.getAll()).toHaveLength(0);
        });
      });
    });
  });
});<|MERGE_RESOLUTION|>--- conflicted
+++ resolved
@@ -49,9 +49,8 @@
   describe('RouteManager', () => {
     let routeManager: RouteManager;
 
-<<<<<<< HEAD
     describe('when has not global overrides', () => {
-      const routes: Route[] = [
+      const routes: RouteProperties[] = [
         { path: '/users', methods: [{ type: MethodType.GET }] },
         { path: '/dogs', methods: [{ type: MethodType.GET }] },
       ];
@@ -59,16 +58,6 @@
       beforeEach(() => {
         routeManager = createRouteManager({});
       });
-=======
-    const routes: RouteProperties[] = [
-      { path: '/users', methods: [{ type: MethodType.GET }] },
-      { path: '/dogs', methods: [{ type: MethodType.GET }] },
-    ];
-
-    beforeEach(() => {
-      routeManager = createRouteManager();
-    });
->>>>>>> 5dfacece
 
       describe('createRouteManager', () => {
         it('returns an instance of RouteManager', () => {
@@ -124,7 +113,7 @@
     });
 
     describe('when has global overrides', () => {
-      const routes: Route[] = [
+      const routes: RouteProperties[] = [
         { path: '/users', methods: [{ type: MethodType.GET }] },
         {
           path: '/dogs',

import { propEq } from 'ramda';
import { MethodType } from './enums';
import { readFixtureSync } from './files';
import htmlSummary from './html-summary';
import {
  Route,
  Method,
  MethodOverride,
  Request,
  ServerOptions,
  Middleware,
} from './interfaces';
import { MethodAttribute } from './types';

export function getRoutesPaths(routes: Route[]) {
  return routes.map(({ path }) => path);
}

export function formatMethodType(methodType: string) {
  return methodType.toUpperCase();
}

export function findRouteByUrl(routes: Route[], url: string): Route {
  const route = routes.find(({ path }) => path === url);

  if (route) {
    return route;
  }

  throw new Error(`Route with url "${url}" not found`);
}

export function findRouteMethodByType(methods: Method[], methodType: string) {
  const method = methods.find(
    ({ type }) => type.toLowerCase() === methodType.toLowerCase()
  );

  if (method) {
    return method;
  }

  throw new Error(`Method with type "${methodType}" not found`);
}

/**
 * Resolve the attribute by applying request argument if it is a function.
 *
 * @param attribute The attribute
 * @param req The request object
 * @return The resolved attribute
 */
export function resolveMethodAttribute(
  attribute: MethodAttribute<any>,
  req: Request
) {
  return typeof attribute === 'function' ? attribute(req) : attribute;
}

function cloneOverrides(overrides: MethodOverride[]) {
  return overrides.map((override) => ({
    ...override,
    name: `${override.name} (Global)`,
  }));
}

function mergeMethodWithGlobalOverrides(globalOverrides: MethodOverride[]) {
  return function (method: Method) {
    const methodOverrides = method.overrides || [];
    const overrides = [...methodOverrides, ...cloneOverrides(globalOverrides)];

    return {
      ...method,
      overrides,
    };
  };
}

function mergeRoutesWithGlobalOverrides(
  routes: Route[],
  globalOverrides: MethodOverride[] = []
) {
  if (globalOverrides.length) {
    return routes.map((route) => {
      const methods = route.methods.map(
        mergeMethodWithGlobalOverrides(globalOverrides)
      );

      return {
        ...route,
        methods,
      };
    });
  }

  return routes;
}

export class RouteManager {
  private routes: Route[];
  private globalOverrides?: MethodOverride[];

  /**
   * Create a new route manager.
   */
  constructor(globalOverrides: MethodOverride[] = []) {
    this.globalOverrides = globalOverrides;
    this.routes = [];
  }

  /**
   * Find a route by path.
   *
   * @param path Route path
   */
  private findRouteByPath(path: string) {
    return findRouteByUrl(this.routes, path);
  }

  /**
   * Find a route by path and method.
   *
   * @param path Route path
   * @param method Route method
   */
  private findRouteMethod(path: string, method: string) {
    const route = this.findRouteByPath(path);

    return findRouteMethodByType(route.methods, method);
  }

  /**
   * Get all routes.
   *
   * @return An array containing all the routes
   */
  getAll() {
    return this.routes;
  }

  /**
   * Set all the routes.
   *
   * @param routes The routes
   */
  setAll(routes: Route[]) {
    const routesWithOverrides = mergeRoutesWithGlobalOverrides(
      routes,
      this.globalOverrides
    );

    while (this.routes.length > 0) {
      this.routes.pop();
    }

    routesWithOverrides.forEach((route) => {
      this.routes.push(route);
    });
  }

  /**
   * Add a docs route that print all the routes as HTML.
   *
   * @param basePath Server base path
   * @param path Server docs route path
   */
  addDocsRoute(basePath: string = '', path: string = '') {
    this.routes.push({
      path,
      methods: [
        {
          type: MethodType.GET,
          headers: {
            'Content-Type': 'text/html',
          },
          data: htmlSummary(this.routes, basePath),
        },
      ],
    });
  }

  /**
   * Create a middleware that resolves the route given a request.
   *
   * @param options Server options
   */
  createResolvedRouteMiddleware(options: ServerOptions): Middleware {
    return (req, res, next) => {
      const { path, method } = req;
      const routePath = path.replace(options.basePath || '', '');
      const route = this.findRouteByPath(routePath);
      const routeMethod = this.findRouteMethod(routePath, method);

      res.locals.route = route;
      res.locals.routeMethod = routeMethod;

      next();
    };
  }

  /**
   * Create a middleware that resolves the route method response.
   */
<<<<<<< HEAD
  createRouteMethodResponseMiddleware(): Middleware {
    return (req, res, next) => {
      const { route, routeMethod } = res.locals;
      const data = resolveMethodAttribute(routeMethod.data, req);
      const file = resolveMethodAttribute(routeMethod.file, req);
      const content =
        data ||
        readFixtureSync(file || route.path, route.path, routeMethod.scenario);

      res.locals.response = content;

      next();
    };
=======
  findRouteByPath(path: string) {
    return this.routes.find(propEq('path', path));
>>>>>>> cf93265f
  }
}<|MERGE_RESOLUTION|>--- conflicted
+++ resolved
@@ -200,7 +200,6 @@
   /**
    * Create a middleware that resolves the route method response.
    */
-<<<<<<< HEAD
   createRouteMethodResponseMiddleware(): Middleware {
     return (req, res, next) => {
       const { route, routeMethod } = res.locals;
@@ -214,9 +213,5 @@
 
       next();
     };
-=======
-  findRouteByPath(path: string) {
-    return this.routes.find(propEq('path', path));
->>>>>>> cf93265f
   }
 }
--- conflicted
+++ resolved
@@ -6,11 +6,8 @@
   code?: number;
   data?: any;
   file?: string;
-<<<<<<< HEAD
+  headers?: ResponseHeaders;
   delay?: number;
-=======
-  headers?: ResponseHeaders;
->>>>>>> f8c2503d
   paginated?: boolean;
   search?: Search;
 }
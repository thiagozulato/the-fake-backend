--- conflicted
+++ resolved
@@ -1,21 +1,10 @@
-<<<<<<< HEAD
-import { Request } from "express";
-import Search from "./Search";
-
-export default interface MethodProperties {
-  code?: number,
-  data?: any | ((req: Request) => any),
-  file?: string,
-  paginated?: boolean,
-  search?: Search,
-=======
+import { Request } from 'express';
 import Search from './Search';
 
 export default interface MethodProperties {
   code?: number;
-  data?: any;
+  data?: any | ((req: Request) => any);
   file?: string;
   paginated?: boolean;
   search?: Search;
->>>>>>> 78083cdc
 }